// Copyright 2019 SEQSENSE, Inc.
// Licensed under the Apache License, Version 2.0 (the "License");
// you may not use this file except in compliance with the License.
// You may obtain a copy of the License at
//
//     http://www.apache.org/licenses/LICENSE-2.0
//
// Unless required by applicable law or agreed to in writing, software
// distributed under the License is distributed on an "AS IS" BASIS,
// WITHOUT WARRANTIES OR CONDITIONS OF ANY KIND, either express or implied.
// See the License for the specific language governing permissions and
// limitations under the License.
package s3sync

import (
	"context"
	"errors"
	"fmt"
	"net/url"
	"os"
	"path/filepath"
	"strings"
	"sync"
	"time"

	"github.com/aws/aws-sdk-go/aws"
	"github.com/aws/aws-sdk-go/aws/session"
	"github.com/aws/aws-sdk-go/service/s3"
	"github.com/aws/aws-sdk-go/service/s3/s3iface"
	"github.com/aws/aws-sdk-go/service/s3/s3manager"
	"github.com/gabriel-vasile/mimetype"
)

// Manager manages the sync operation.
type Manager struct {
	s3             s3iface.S3API
	nJobs          int
	del            bool
	dryrun         bool
	acl            *string
	guessMime      bool
	contentType    *string
	downloaderOpts []func(*s3manager.Downloader)
	uploaderOpts   []func(*s3manager.Uploader)
	statistics     SyncStatistics
}

// SyncStatistics captures the sync statistics.
type SyncStatistics struct {
	Bytes        int64
	Files        int64
	DeletedFiles int64
	mutex        sync.RWMutex
}

type operation int

const (
	opUpdate operation = iota
	opDelete
)

type fileInfo struct {
	name           string
	err            error
	path           string
	size           int64
	lastModified   time.Time
	singleFile     bool
	existsInSource bool
}

type fileOp struct {
	*fileInfo
	op operation
}

type checkFiles struct {
	sourceFile *fileInfo
	destFile   *fileInfo
	err        error
}

// New returns a new Manager.
func New(sess *session.Session, options ...Option) *Manager {
	m := &Manager{
		s3:        s3.New(sess),
		nJobs:     DefaultParallel,
		guessMime: true,
	}
	for _, o := range options {
		o(m)
	}
	return m
}

// Sync syncs the files between s3 and local disks.
func (m *Manager) Sync(source, dest string) error {
	sourceURL, err := url.Parse(source)
	if err != nil {
		return err
	}

	destURL, err := url.Parse(dest)
	if err != nil {
		return err
	}

	ctx, cancel := context.WithCancel(context.Background())
	defer cancel()

	chJob := make(chan func())
	var wg sync.WaitGroup
	for i := 0; i < m.nJobs; i++ {
		wg.Add(1)
		go func() {
			defer wg.Done()
			for job := range chJob {
				job()
			}
		}()
	}
	defer func() {
		close(chJob)
		wg.Wait()
	}()

	if isS3URL(sourceURL) {
		sourceS3Path, err := urlToS3Path(sourceURL)
		if err != nil {
			return err
		}
		if isS3URL(destURL) {
			destS3Path, err := urlToS3Path(destURL)
			if err != nil {
				return err
			}
			return m.syncS3ToS3(ctx, chJob, sourceS3Path, destS3Path)
		}
		return m.syncS3ToLocal(ctx, chJob, sourceS3Path, dest)
	}

	if isS3URL(destURL) {
		destS3Path, err := urlToS3Path(destURL)
		if err != nil {
			return err
		}
		return m.syncLocalToS3(ctx, chJob, source, destS3Path)
	}

	return errors.New("local to local sync is not supported")
}

<<<<<<< HEAD
// HasDifference checks for differences with the sync destination based on the files present in the sync source.
func (m *Manager) HasDifference(source, dest string) (bool, error) {
	sourceURL, err := url.Parse(source)
	if err != nil {
		return false, err
	}

	destURL, err := url.Parse(dest)
	if err != nil {
		return false, err
	}

	chJob := make(chan func())
	var wg sync.WaitGroup
	for i := 0; i < m.nJobs; i++ {
		wg.Add(1)
		go func() {
			defer wg.Done()
			for job := range chJob {
				job()
			}
		}()
	}
	defer func() {
		close(chJob)
		wg.Wait()
	}()

	if isS3URL(sourceURL) {
		sourceS3Path, err := urlToS3Path(sourceURL)
		if err != nil {
			return false, err
		}
		if isS3URL(destURL) {
			destS3Path, err := urlToS3Path(destURL)
			if err != nil {
				return false, err
			}
			return m.hasDifferenceS3ToS3(chJob, sourceS3Path, destS3Path)
		}
		return m.hasDifferenceS3ToLocal(chJob, sourceS3Path, dest)
	}

	if isS3URL(destURL) {
		destS3Path, err := urlToS3Path(destURL)
		if err != nil {
			return false, err
		}
		return m.hasDifferenceLocalToS3(chJob, source, destS3Path)
	}

	return false, errors.New("local to local file differences check is not implemented")
=======
// GetStatistics returns the structure that contains the sync statistics
func (m *Manager) GetStatistics() SyncStatistics {
	m.statistics.mutex.Lock()
	defer m.statistics.mutex.Unlock()
	return SyncStatistics{Bytes: m.statistics.Bytes, Files: m.statistics.Files, DeletedFiles: m.statistics.DeletedFiles}
>>>>>>> 251c0d6f
}

func isS3URL(url *url.URL) bool {
	return url.Scheme == "s3"
}

func (m *Manager) syncS3ToS3(ctx context.Context, chJob chan func(), sourcePath, destPath *s3Path) error {
	return errors.New("S3 to S3 sync feature is not implemented")
}

func (m *Manager) syncLocalToS3(ctx context.Context, chJob chan func(), sourcePath string, destPath *s3Path) error {
	wg := &sync.WaitGroup{}
	errs := &multiErr{}
	for source := range filterFilesForSync(
		listLocalFiles(ctx, sourcePath), m.listS3Files(ctx, destPath), m.del,
	) {
		wg.Add(1)
		source := source
		chJob <- func() {
			defer wg.Done()
			if source.err != nil {
				errs.Append(source.err)
				return
			}
			switch source.op {
			case opUpdate:
				if err := m.upload(source.fileInfo, sourcePath, destPath); err != nil {
					errs.Append(err)
				}
			case opDelete:
				if err := m.deleteRemote(source.fileInfo, destPath); err != nil {
					errs.Append(err)
				}
			}
		}
	}
	wg.Wait()

	return errs.ErrOrNil()
}

// syncS3ToLocal syncs the given s3 path to the given local path.
func (m *Manager) syncS3ToLocal(ctx context.Context, chJob chan func(), sourcePath *s3Path, destPath string) error {
	wg := &sync.WaitGroup{}
	errs := &multiErr{}
	for source := range filterFilesForSync(
		m.listS3Files(ctx, sourcePath), listLocalFiles(ctx, destPath), m.del,
	) {
		wg.Add(1)
		source := source
		chJob <- func() {
			defer wg.Done()
			if source.err != nil {
				errs.Append(source.err)
				return
			}
			switch source.op {
			case opUpdate:
				if err := m.download(source.fileInfo, sourcePath, destPath); err != nil {
					errs.Append(err)
				}
			case opDelete:
				if err := m.deleteLocal(source.fileInfo, destPath); err != nil {
					errs.Append(err)
				}
			}
		}
	}
	wg.Wait()

	return errs.ErrOrNil()
}

func (m *Manager) hasDifferenceS3ToS3(chJob chan func(), sourcePath, destPath *s3Path) (bool, error) {
	return false, errors.New("S3 to S3 file differences check feature is not implemented")
}

func (m *Manager) hasDifferenceLocalToS3(chJob chan func(), sourcePath string, destPath *s3Path) (bool, error) {
	wg := &sync.WaitGroup{}
	var hasDifference bool
	errs := &multiErr{}

	for files := range filterFilesForHasDifference(
		listLocalFiles(sourcePath), m.listS3Files(destPath),
	) {
		wg.Add(1)
		files := files
		chJob <- func() {
			defer wg.Done()
			if files.err != nil {
				errs.Append(files.err)
				return
			}
			notEqual, err := hasDifferenceFile(files)
			if err != nil {
				errs.Append(files.err)
				return
			} else if notEqual {
				hasDifference = true
			}
		}
	}
	wg.Wait()

	return hasDifference, errs.ErrOrNil()
}

func (m *Manager) hasDifferenceS3ToLocal(chJob chan func(), sourcePath *s3Path, destPath string) (bool, error) {
	wg := &sync.WaitGroup{}
	var hasDifference bool
	errs := &multiErr{}

	for files := range filterFilesForHasDifference(
		m.listS3Files(sourcePath), listLocalFiles(destPath),
	) {
		wg.Add(1)
		files := files
		chJob <- func() {
			defer wg.Done()
			if files.err != nil {
				errs.Append(files.err)
				return
			}
			notEqual, err := hasDifferenceFile(files)
			if err != nil {
				errs.Append(files.err)
				return
			} else if notEqual {
				hasDifference = true
			}
		}
	}
	wg.Wait()

	return hasDifference, errs.ErrOrNil()
}

func (m *Manager) download(file *fileInfo, sourcePath *s3Path, destPath string) error {
	var targetFilename string
	if !strings.HasSuffix(destPath, "/") && file.singleFile {
		// Destination path is not a directory and source is a single file.
		targetFilename = destPath
	} else {
		targetFilename = filepath.Join(destPath, file.name)
	}
	targetDir := filepath.Dir(targetFilename)

	println("Downloading", file.name, "to", targetFilename)
	if m.dryrun {
		return nil
	}

	if err := os.MkdirAll(targetDir, 0755); err != nil {
		return err
	}

	writer, err := os.Create(targetFilename)
	if err != nil {
		return err
	}

	defer writer.Close()

	var sourceFile string
	if file.singleFile {
		sourceFile = file.name
	} else {
		// Using filepath.ToSlash for change backslash to slash on Windows
		sourceFile = filepath.ToSlash(filepath.Join(sourcePath.bucketPrefix, file.name))
	}

	c := s3manager.NewDownloaderWithClient(m.s3, m.downloaderOpts...)
	written, err := c.Download(writer, &s3.GetObjectInput{
		Bucket: aws.String(sourcePath.bucket),
		Key:    aws.String(sourceFile),
	})
	if err != nil {
		return err
	}
	m.updateFileTransferStatistics(written)
	err = os.Chtimes(targetFilename, file.lastModified, file.lastModified)
	if err != nil {
		return err
	}

	return nil
}

func (m *Manager) deleteLocal(file *fileInfo, destPath string) error {
	var targetFilename string
	if !strings.HasSuffix(destPath, "/") && file.singleFile {
		// Destination path is not a directory and source is a single file.
		targetFilename = destPath
	} else {
		targetFilename = filepath.Join(destPath, file.name)
	}

	println("Deleting", targetFilename)
	if m.dryrun {
		return nil
	}
	err := os.Remove(targetFilename)
	if err != nil {
		return err
	}
	m.incrementDeletedFiles()
	return nil
}

func (m *Manager) upload(file *fileInfo, sourcePath string, destPath *s3Path) error {
	var sourceFilename string
	if file.singleFile {
		sourceFilename = sourcePath
	} else {
		sourceFilename = filepath.Join(sourcePath, file.name)
	}

	destFile := *destPath
	if strings.HasSuffix(destPath.bucketPrefix, "/") || destPath.bucketPrefix == "" || !file.singleFile {
		// If source is a single file and destination is not a directory, use destination URL as is.
		// Using filepath.ToSlash for change backslash to slash on Windows
		destFile.bucketPrefix = filepath.ToSlash(filepath.Join(destPath.bucketPrefix, file.name))
	}

	println("Uploading", file.name, "to", destFile.String())
	if m.dryrun {
		return nil
	}

	var contentType *string
	switch {
	case m.contentType != nil:
		contentType = m.contentType
	case m.guessMime:
		mime, err := mimetype.DetectFile(sourceFilename)
		if err != nil {
			return err
		}
		s := mime.String()
		contentType = &s
	}

	reader, err := os.Open(sourceFilename)
	if err != nil {
		return err
	}

	defer reader.Close()

	_, err = s3manager.NewUploaderWithClient(
		m.s3,
		m.uploaderOpts...,
	).Upload(&s3manager.UploadInput{
		Bucket:      aws.String(destFile.bucket),
		Key:         aws.String(destFile.bucketPrefix),
		ACL:         m.acl,
		Body:        reader,
		ContentType: contentType,
	})
	if err != nil {
		return err
	}
	m.updateFileTransferStatistics(file.size)
	return nil
}

func (m *Manager) deleteRemote(file *fileInfo, destPath *s3Path) error {
	destFile := *destPath
	if strings.HasSuffix(destPath.bucketPrefix, "/") || destPath.bucketPrefix == "" || !file.singleFile {
		// If source is a single file and destination is not a directory, use destination URL as is.
		// Using filepath.ToSlash for change backslash to slash on Windows
		destFile.bucketPrefix = filepath.ToSlash(filepath.Join(destPath.bucketPrefix, file.name))
	}

	println("Deleting", destFile.String())
	if m.dryrun {
		return nil
	}

	_, err := m.s3.DeleteObject(&s3.DeleteObjectInput{
		Bucket: aws.String(destFile.bucket),
		Key:    aws.String(destFile.bucketPrefix),
	})
	if err != nil {
		return err
	}
	m.incrementDeletedFiles()
	return nil
}

// listS3Files return a channel which receives the file infos under the given s3Path.
func (m *Manager) listS3Files(ctx context.Context, path *s3Path) chan *fileInfo {
	c := make(chan *fileInfo, 50000) // TODO: revisit this buffer size later

	go func() {
		defer close(c)
		var token *string
		for {
			if token = m.listS3FileWithToken(ctx, c, path, token); token == nil {
				break
			}
		}
	}()

	return c
}

// listS3FileWithToken lists (send to the result channel) the s3 files from the given continuation token.
func (m *Manager) listS3FileWithToken(ctx context.Context, c chan *fileInfo, path *s3Path, token *string) *string {
	list, err := m.s3.ListObjectsV2(&s3.ListObjectsV2Input{
		Bucket:            &path.bucket,
		Prefix:            &path.bucketPrefix,
		ContinuationToken: token,
	})
	if err != nil {
		sendErrorInfoToChannel(ctx, c, err)
		return nil
	}

	for _, object := range list.Contents {
		if strings.HasSuffix(*object.Key, "/") {
			// Skip directory like object
			continue
		}
		name, err := filepath.Rel(path.bucketPrefix, *object.Key)
		if err != nil {
			sendErrorInfoToChannel(ctx, c, err)
			continue
		}
		var fi *fileInfo
		if name == "." {
			// Single file was specified
			fi = &fileInfo{
				name:         filepath.Base(*object.Key),
				path:         filepath.Dir(*object.Key),
				size:         *object.Size,
				lastModified: *object.LastModified,
				singleFile:   true,
			}
		} else {
			fi = &fileInfo{
				name:         name,
				path:         *object.Key,
				size:         *object.Size,
				lastModified: *object.LastModified,
			}
		}
		select {
		case c <- fi:
		case <-ctx.Done():
			return nil
		}
	}

	return list.NextContinuationToken
}

// updateSyncStatistics updates the statistics of the amount of bytes transferred for one file
func (m *Manager) updateFileTransferStatistics(written int64) {
	m.statistics.mutex.Lock()
	defer m.statistics.mutex.Unlock()
	m.statistics.Files++
	m.statistics.Bytes += written
}

// incrementDeletedFiles increments the counter used to capture the number of remote files deleted during the synchronization process
func (m *Manager) incrementDeletedFiles() {
	m.statistics.mutex.Lock()
	defer m.statistics.mutex.Unlock()
	m.statistics.DeletedFiles++
}

// listLocalFiles returns a channel which receives the infos of the files under the given basePath.
// basePath have to be absolute path.
func listLocalFiles(ctx context.Context, basePath string) chan *fileInfo {
	c := make(chan *fileInfo)

	basePath = filepath.ToSlash(basePath)

	go func() {
		defer close(c)

		stat, err := os.Stat(basePath)
		if os.IsNotExist(err) {
			// The path doesn't exist.
			// Returns and closes the channel without sending any.
			return
		} else if err != nil {
			sendErrorInfoToChannel(ctx, c, err)
			return
		}

		if !stat.IsDir() {
			sendFileInfoToChannel(ctx, c, filepath.Dir(basePath), basePath, stat, true)
			return
		}

		sendFileInfoToChannel(ctx, c, basePath, basePath, stat, false)

		err = filepath.Walk(basePath, func(path string, stat os.FileInfo, err error) error {
			if err != nil {
				return err
			}
			sendFileInfoToChannel(ctx, c, basePath, path, stat, false)
			return ctx.Err()
		})

		if err != nil {
			sendErrorInfoToChannel(ctx, c, err)
		}

	}()
	return c
}

func sendFileInfoToChannel(ctx context.Context, c chan *fileInfo, basePath, path string, stat os.FileInfo, singleFile bool) {
	if stat == nil || stat.IsDir() {
		return
	}
	relPath, _ := filepath.Rel(basePath, path)
	fi := &fileInfo{
		name:         relPath,
		path:         path,
		size:         stat.Size(),
		lastModified: stat.ModTime(),
		singleFile:   singleFile,
	}
	select {
	case c <- fi:
	case <-ctx.Done():
	}
}

func sendErrorInfoToChannel(ctx context.Context, c chan *fileInfo, err error) {
	fi := &fileInfo{
		err: err,
	}
	select {
	case c <- fi:
	case <-ctx.Done():
	}
}

// filterFilesForSync filters the source files from the given destination files, and returns
// another channel which includes the files necessary to be synced.
func filterFilesForSync(sourceFileChan, destFileChan chan *fileInfo, del bool) chan *fileOp {
	c := make(chan *fileOp)

	destFiles, err := fileInfoChanToMap(destFileChan)

	go func() {
		defer close(c)
		if err != nil {
			c <- &fileOp{fileInfo: &fileInfo{err: err}}
			return
		}
		for sourceInfo := range sourceFileChan {
			destInfo, ok := destFiles[sourceInfo.name]
			// source is necessary to sync if
			// 1. The dest doesn't exist
			// 2. The dest doesn't have the same size as the source
			// 3. The dest is older than the source
			if !ok || isSyncTargetFile(sourceInfo, destInfo) {
				c <- &fileOp{fileInfo: sourceInfo}
			}
			if ok {
				destInfo.existsInSource = true
			}
		}
		if del {
			for _, destInfo := range destFiles {
				if !destInfo.existsInSource {
					// The source doesn't exist
					c <- &fileOp{fileInfo: destInfo, op: opDelete}
				}
			}
		}
	}()

	return c
}

// filterFilesForHasDifference filters the source files from the given destination files, and returns
// another channel which includes the file information necessary to be file differences check.
func filterFilesForHasDifference(sourceFileChan, destFileChan chan *fileInfo) chan *checkFiles {
	c := make(chan *checkFiles)

	destFiles, err := fileInfoChanToMap(destFileChan)

	go func() {
		defer close(c)
		if err != nil {
			c <- &checkFiles{err: err}
			return
		}
		for sourceInfo := range sourceFileChan {
			destInfo, ok := destFiles[sourceInfo.name]
			if ok {
				c <- &checkFiles{
					sourceFile: sourceInfo,
					destFile:   destInfo,
				}
			} else {
				c <- &checkFiles{
					sourceFile: sourceInfo,
				}
			}
		}
	}()

	return c
}

// fileInfoChanToMap accumulates the fileInfos from the given channel and returns a map.
// It retruns an error if the channel contains an error.
func fileInfoChanToMap(files chan *fileInfo) (map[string]*fileInfo, error) {
	result := make(map[string]*fileInfo)

	for file := range files {
		if file.err != nil {
			return nil, file.err
		}
		result[file.name] = file
	}
	return result, nil
}

// hasDifferenceFile checks for differences in the specified file.
func hasDifferenceFile(checkFiles *checkFiles) (bool, error) {
	switch {
	case checkFiles == nil || checkFiles.sourceFile == nil:
		return false, errors.New("missing information needed to compare files")
	case checkFiles.destFile == nil:
		println(fmt.Sprintf("file %s does not exist at the comparison destination", checkFiles.sourceFile.name))
		return true, nil
	case isSyncTargetFile(checkFiles.sourceFile, checkFiles.destFile):
		println(fmt.Sprintf("the %s file statuses of the source and destination files do not match", checkFiles.sourceFile.name))
		return true, nil
	}
	return false, nil
}

// isSyncTargetFile determines if the target file should be updated based on the source file to be compared.
// If either file to be compared is nil, return false.
func isSyncTargetFile(sourceFile, destFile *fileInfo) bool {
	if sourceFile == nil || destFile == nil {
		return false
	} else if sourceFile.size != destFile.size || sourceFile.lastModified.After(destFile.lastModified) {
		return true
	}
	return false
}<|MERGE_RESOLUTION|>--- conflicted
+++ resolved
@@ -151,7 +151,6 @@
 	return errors.New("local to local sync is not supported")
 }
 
-<<<<<<< HEAD
 // HasDifference checks for differences with the sync destination based on the files present in the sync source.
 func (m *Manager) HasDifference(source, dest string) (bool, error) {
 	sourceURL, err := url.Parse(source)
@@ -163,6 +162,9 @@
 	if err != nil {
 		return false, err
 	}
+
+	ctx, cancel := context.WithCancel(context.Background())
+	defer cancel()
 
 	chJob := make(chan func())
 	var wg sync.WaitGroup
@@ -190,9 +192,9 @@
 			if err != nil {
 				return false, err
 			}
-			return m.hasDifferenceS3ToS3(chJob, sourceS3Path, destS3Path)
-		}
-		return m.hasDifferenceS3ToLocal(chJob, sourceS3Path, dest)
+			return m.hasDifferenceS3ToS3(ctx, chJob, sourceS3Path, destS3Path)
+		}
+		return m.hasDifferenceS3ToLocal(ctx, chJob, sourceS3Path, dest)
 	}
 
 	if isS3URL(destURL) {
@@ -200,17 +202,17 @@
 		if err != nil {
 			return false, err
 		}
-		return m.hasDifferenceLocalToS3(chJob, source, destS3Path)
+		return m.hasDifferenceLocalToS3(ctx, chJob, source, destS3Path)
 	}
 
 	return false, errors.New("local to local file differences check is not implemented")
-=======
+}
+
 // GetStatistics returns the structure that contains the sync statistics
 func (m *Manager) GetStatistics() SyncStatistics {
 	m.statistics.mutex.Lock()
 	defer m.statistics.mutex.Unlock()
 	return SyncStatistics{Bytes: m.statistics.Bytes, Files: m.statistics.Files, DeletedFiles: m.statistics.DeletedFiles}
->>>>>>> 251c0d6f
 }
 
 func isS3URL(url *url.URL) bool {
@@ -284,17 +286,17 @@
 	return errs.ErrOrNil()
 }
 
-func (m *Manager) hasDifferenceS3ToS3(chJob chan func(), sourcePath, destPath *s3Path) (bool, error) {
+func (m *Manager) hasDifferenceS3ToS3(ctx context.Context, chJob chan func(), sourcePath, destPath *s3Path) (bool, error) {
 	return false, errors.New("S3 to S3 file differences check feature is not implemented")
 }
 
-func (m *Manager) hasDifferenceLocalToS3(chJob chan func(), sourcePath string, destPath *s3Path) (bool, error) {
+func (m *Manager) hasDifferenceLocalToS3(ctx context.Context, chJob chan func(), sourcePath string, destPath *s3Path) (bool, error) {
 	wg := &sync.WaitGroup{}
 	var hasDifference bool
 	errs := &multiErr{}
 
 	for files := range filterFilesForHasDifference(
-		listLocalFiles(sourcePath), m.listS3Files(destPath),
+		listLocalFiles(ctx, sourcePath), m.listS3Files(ctx, destPath),
 	) {
 		wg.Add(1)
 		files := files
@@ -318,13 +320,13 @@
 	return hasDifference, errs.ErrOrNil()
 }
 
-func (m *Manager) hasDifferenceS3ToLocal(chJob chan func(), sourcePath *s3Path, destPath string) (bool, error) {
+func (m *Manager) hasDifferenceS3ToLocal(ctx context.Context, chJob chan func(), sourcePath *s3Path, destPath string) (bool, error) {
 	wg := &sync.WaitGroup{}
 	var hasDifference bool
 	errs := &multiErr{}
 
 	for files := range filterFilesForHasDifference(
-		m.listS3Files(sourcePath), listLocalFiles(destPath),
+		m.listS3Files(ctx, sourcePath), listLocalFiles(ctx, destPath),
 	) {
 		wg.Add(1)
 		files := files
